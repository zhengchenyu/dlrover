# Copyright 2024 The DLRover Authors. All rights reserved.
# Licensed under the Apache License, Version 2.0 (the "License");
# you may not use this file except in compliance with the License.
# You may obtain a copy of the License at
#
# http://www.apache.org/licenses/LICENSE-2.0
#
# Unless required by applicable law or agreed to in writing, software
# distributed under the License is distributed on an "AS IS" BASIS,
# WITHOUT WARRANTIES OR CONDITIONS OF ANY KIND, either express or implied.
# See the License for the specific language governing permissions and
# limitations under the License.

import os
from pathlib import Path
from typing import List

from dlrover.python.common.log import default_logger as logger


def is_same_path(path1: str, path2: str):
    """
    Is target path the same.

    Args:
        path1 (str): Path 1.
        path2 (str): Path 2.

    Returns:
        result
    """

    return Path(path1).resolve() == Path(path2).resolve()


<<<<<<< HEAD
def find_file_in_parents(filename, start_dir=None):
    """
    Find target file in parent directories.

    Args:
        filename (str): Target filename.
        start_dir (str, optional): Target directory. Defaults to None(from
            current directory).

    Returns:
        result: The target file path.
    """

    if start_dir is None:
        start_dir = os.path.abspath(os.curdir)

    current_dir = start_dir

    while True:
        file_path = os.path.join(current_dir, filename)

        if os.path.isfile(file_path):
            return file_path

        parent_dir = os.path.dirname(current_dir)

        if parent_dir == current_dir:
            return None

        current_dir = parent_dir
=======
def read_last_n_lines(filepath: str, n_lines: int) -> List[bytearray]:
    try:
        with open(filepath, "rb") as f:
            remain_lines = n_lines
            block_size = 1024
            buffer = bytearray()

            f.seek(0, 2)
            total_size = f.tell()

            while remain_lines > 0 and total_size > 0:
                read_size = min(block_size, total_size)
                f.seek(-read_size, 1)
                buffer.extend(f.read(read_size))
                total_size -= read_size
                f.seek(-read_size, 1)

                remain_lines -= buffer.count(b"\n")

            lines = buffer.split(b"\n")
            return lines[-n_lines:]
    except Exception as e:
        logger.error(f"Fail to read {n_lines} line from {filepath}: {e}")
        return []
>>>>>>> db042efe
<|MERGE_RESOLUTION|>--- conflicted
+++ resolved
@@ -33,7 +33,6 @@
     return Path(path1).resolve() == Path(path2).resolve()
 
 
-<<<<<<< HEAD
 def find_file_in_parents(filename, start_dir=None):
     """
     Find target file in parent directories.
@@ -64,7 +63,8 @@
             return None
 
         current_dir = parent_dir
-=======
+
+
 def read_last_n_lines(filepath: str, n_lines: int) -> List[bytearray]:
     try:
         with open(filepath, "rb") as f:
@@ -88,5 +88,4 @@
             return lines[-n_lines:]
     except Exception as e:
         logger.error(f"Fail to read {n_lines} line from {filepath}: {e}")
-        return []
->>>>>>> db042efe
+        return []