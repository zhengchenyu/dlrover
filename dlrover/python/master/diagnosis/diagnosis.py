# Copyright 2024 The DLRover Authors. All rights reserved.
# Licensed under the Apache License, Version 2.0 (the "License");
# you may not use this file except in compliance with the License.
# You may obtain a copy of the License at
#
# http://www.apache.org/licenses/LICENSE-2.0
#
# Unless required by applicable law or agreed to in writing, software
# distributed under the License is distributed on an "AS IS" BASIS,
# WITHOUT WARRANTIES OR CONDITIONS OF ANY KIND, either express or implied.
# See the License for the specific language governing permissions and
# limitations under the License.

import threading
<<<<<<< HEAD
=======
import time
from datetime import datetime, timedelta
from typing import Dict, List
>>>>>>> 1ad45be5

from dlrover.python.common.diagnosis import DiagnosisData
from dlrover.python.common.log import default_logger as logger
<<<<<<< HEAD
from dlrover.python.diagnose.common.inference_chain import (
    InferenceAttribute,
    InferenceDescription,
    InferenceName,
)
from dlrover.python.diagnose.inferencechain.inference_chain import Inference
from dlrover.python.master.diagnosis.diagnosis_data import (
    DataManager,
    DiagnosisData,
)
from dlrover.python.master.diagnosis.diagnostician import Diagnostician
=======
from dlrover.python.master.diagnosis.inferencechain.inference import (
    Inference,
    InferenceAttribute,
    InferenceDescription,
    InferenceName,
    InferenceOperator,
)
from dlrover.python.master.diagnosis.inferencechain.inference_chain import (
    InferenceChain,
)
from dlrover.python.master.diagnosis.operator.training_hang_operator import (
    CheckTrainingHangOperator,
)


def has_expired(timestamp: float, time_period: int) -> bool:
    dt = datetime.fromtimestamp(timestamp)
    expired_dt = dt + timedelta(seconds=time_period)
    return expired_dt < datetime.now()
>>>>>>> 1ad45be5


class DiagnosisManager:
    def __init__(self):
        self._is_observing_started = False
        self._data_manager: DiagnosisDataManager = DiagnosisDataManager(600)
        self._diagnostician: Diagnostician = Diagnostician(self._data_manager)

    def collect_diagnosis_data(self, data_type: str, data: DiagnosisData):
        self._data_manager.store_data(data_type, data)

    def pre_check(self):
        logger.info("Start Diagnosis Manager to pre-check training...")

        # TODO
        pre_checks = []
        self._diagnostician.register_pre_check(pre_checks)
        pass

    def start_observing(self):
        logger.info("Start Diagnosis Manager to observing training...")
        self._is_observing_started = True

        problems: List[Inference] = [
            Inference(
                InferenceName.TRAINING,
                InferenceAttribute.ISORNOT,
                InferenceDescription.HANG,
            )
        ]
        self._diagnostician.register_problems(problems)

        try:
            thread = threading.Thread(
                target=self._diagnose_failures(),
                name="diagnose_failures",
                daemon=True,
            )
            thread.start()
            if thread.is_alive():
                logger.info("Diagnosis Manager is started")
        except Exception as e:
            logger.error(
                f"Failed to start the diagnosis manager thread. Error: {e}"
            )

    def stop_observing(self):
        logger.info("Stop Diagnosis Manager to observing training.")
        self._is_observing_started = False

    def _diagnose_failures(self):
<<<<<<< HEAD
=======
        logger.info("Start to diagnose failures for observing.")
        while True:
            if not self._is_observing_started:
                logger.info("Stop to diagnose failures for observing.")
                break

            observed_problems = self._diagnostician.observe_training()
            for problem in observed_problems:
                logger.info(f"observed problems: {problem}")
                root_causes = self._diagnostician.diagnose_failure(problem)
                for root_cause in root_causes:
                    logger.info(f"identify root cause: {root_cause}")
            time.sleep(180)


class DiagnosisDataManager:
    def __init__(self, expire_time_period):
        self.diagnosis_data: Dict[str, List[DiagnosisData]] = {}
        self.expire_time_period = expire_time_period

    def store_data(self, data_type: str, data: DiagnosisData):
        if data_type not in self.diagnosis_data:
            logger.warning(f"{data_type} is not found in the store")
            self.diagnosis_data[data_type] = []
        self.diagnosis_data[data_type].append(data)
        self._clean_diagnosis_data(data_type)

    def get_data(self, data_type: str) -> List[DiagnosisData]:
        if data_type not in self.diagnosis_data:
            return []
        return self.diagnosis_data[data_type]

    def _clean_diagnosis_data(self, data_type: str):
        if data_type not in self.diagnosis_data:
            return

        data = self.diagnosis_data[data_type]
        n = 0
        for d in data:
            if has_expired(d.get_timestamp(), self.expire_time_period):
                n = n + 1
            else:
                break

        self.diagnosis_data[data_type] = data[n:]


class Diagnostician:
    def __init__(self, data_manager):
        self._data_manager = data_manager
        self._pre_checks: List[Inference] = []
        self._training_problems: List[Inference] = []

    def get_pre_check_operators(self) -> List[InferenceOperator]:
        return []

    def get_observing_operators(self) -> List[InferenceOperator]:
        return [CheckTrainingHangOperator(self._data_manager)]

    def register_pre_check(self, pre_checks: List[Inference]):
        self._pre_checks = pre_checks

    def register_problems(self, problems: List[Inference]):
        self._training_problems = problems

    def check_training(self) -> List[Inference]:
        ic = InferenceChain(self._pre_checks, self.get_pre_check_operators())
        return ic.infer()

    def observe_training(self) -> List[Inference]:
        ic = InferenceChain(
            self._training_problems, self.get_observing_operators()
        )
        return ic.infer()

    def diagnose_failure(self, inference: Inference) -> List[Inference]:
>>>>>>> 1ad45be5
        pass<|MERGE_RESOLUTION|>--- conflicted
+++ resolved
@@ -12,39 +12,23 @@
 # limitations under the License.
 
 import threading
-<<<<<<< HEAD
-=======
 import time
 from datetime import datetime, timedelta
 from typing import Dict, List
->>>>>>> 1ad45be5
 
-from dlrover.python.common.diagnosis import DiagnosisData
+from dlrover.python.diagnosis.common.diagnosis_data import DiagnosisData
 from dlrover.python.common.log import default_logger as logger
-<<<<<<< HEAD
-from dlrover.python.diagnose.common.inference_chain import (
+from dlrover.python.diagnosis.inferencechain.inference_chain import (
+    Inference,
+    InferenceOperator,
+    InferenceChain,
+)
+from dlrover.python.diagnosis.common.inference_chain import (
     InferenceAttribute,
     InferenceDescription,
     InferenceName,
 )
-from dlrover.python.diagnose.inferencechain.inference_chain import Inference
-from dlrover.python.master.diagnosis.diagnosis_data import (
-    DataManager,
-    DiagnosisData,
-)
-from dlrover.python.master.diagnosis.diagnostician import Diagnostician
-=======
-from dlrover.python.master.diagnosis.inferencechain.inference import (
-    Inference,
-    InferenceAttribute,
-    InferenceDescription,
-    InferenceName,
-    InferenceOperator,
-)
-from dlrover.python.master.diagnosis.inferencechain.inference_chain import (
-    InferenceChain,
-)
-from dlrover.python.master.diagnosis.operator.training_hang_operator import (
+from dlrover.python.diagnosis.inferencechain.inferenceoperator.check_training_hang_operator import (
     CheckTrainingHangOperator,
 )
 
@@ -53,7 +37,6 @@
     dt = datetime.fromtimestamp(timestamp)
     expired_dt = dt + timedelta(seconds=time_period)
     return expired_dt < datetime.now()
->>>>>>> 1ad45be5
 
 
 class DiagnosisManager:
@@ -105,8 +88,6 @@
         self._is_observing_started = False
 
     def _diagnose_failures(self):
-<<<<<<< HEAD
-=======
         logger.info("Start to diagnose failures for observing.")
         while True:
             if not self._is_observing_started:
@@ -183,5 +164,4 @@
         return ic.infer()
 
     def diagnose_failure(self, inference: Inference) -> List[Inference]:
->>>>>>> 1ad45be5
         pass