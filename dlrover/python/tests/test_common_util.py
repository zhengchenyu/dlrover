--- conflicted
+++ resolved
@@ -57,7 +57,20 @@
         port = cu.find_free_port_for_hccl()
         self.assertEqual(port, 64004)
 
-<<<<<<< HEAD
+    def test_dlrover_pickle(self):
+        msg = KeyValuePair("foo", "bar".encode())
+        pickled = pickle.dumps(msg)
+
+        with self.assertRaises(TypeError):
+            dlrover_pickle.loads("test message")
+
+        dlrover_pickle.loads(pickled)
+
+        _module = dlrover_pickle.whitelist.pop()
+        with self.assertRaises(pickle.UnpicklingError):
+            dlrover_pickle.loads(pickled)
+        dlrover_pickle.whitelist.append(_module)
+
     def test_get_class_by_module_and_class_name(self):
         self.assertIsNotNone(
             cu.get_class_by_module_and_class_name(
@@ -103,21 +116,6 @@
         self.assertEqual(
             cu.get_methods_by_class(TestCls, with_protect=True)[3][0], "m3"
         )
-=======
-    def test_dlrover_pickle(self):
-        msg = KeyValuePair("foo", "bar".encode())
-        pickled = pickle.dumps(msg)
-
-        with self.assertRaises(TypeError):
-            dlrover_pickle.loads("test message")
-
-        dlrover_pickle.loads(pickled)
-
-        _module = dlrover_pickle.whitelist.pop()
-        with self.assertRaises(pickle.UnpicklingError):
-            dlrover_pickle.loads(pickled)
-        dlrover_pickle.whitelist.append(_module)
->>>>>>> a1f6f389
 
 
 if __name__ == "__main__":
