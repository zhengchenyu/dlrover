--- conflicted
+++ resolved
@@ -13,17 +13,7 @@
 
 import unittest
 
-<<<<<<< HEAD
 from dlrover.python.master.args import parse_master_args
-=======
-from dlrover.python.master.args import (
-    parse_master_args,
-    parse_tuple_dict,
-    parse_tuple_list,
-    print_args,
-    str2bool,
-)
->>>>>>> 9cf93b38
 
 
 class ArgsTest(unittest.TestCase):
