--- conflicted
+++ resolved
@@ -64,13 +64,10 @@
             "4",
             "--nnodes",
             "4",
-<<<<<<< HEAD
             "--log_file",
             "kubemaker.log",
-=======
             "--training_port",
             "1000",
->>>>>>> cc3711a1
             "test.py",
             "--batch_size",
             "16",
@@ -85,5 +82,5 @@
         self.assertEqual(config.rdzv_configs["node_unit"], 4)
         self.assertEqual(config.training_port, 1000)
         self.assertEqual(cmd, "/usr/local/bin/python")
-        self.assertListEqual(cmd_args, ["-u", "test.py", "--batch_size", "16"])
-        self.assertEqual(config.log_file, "kubemaker.log")+        self.assertEqual(config.log_file, "kubemaker.log")
+        self.assertListEqual(cmd_args, ["-u", "test.py", "--batch_size", "16"])